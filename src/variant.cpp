--- conflicted
+++ resolved
@@ -469,7 +469,6 @@
 	return freq / size;
 }
 
-<<<<<<< HEAD
 string Variant::get_id() const {
 	string result = "";
 	for (size_t i = 0; i < this->variant_ids.size(); ++i) {
@@ -477,7 +476,8 @@
 		result += this->variant_ids.at(i);
 	}
 	return result;
-=======
+}
+
 bool Variant::is_undefined_allele(size_t allele_id) const {
 	size_t start = 0;
 	if (this->flanks_added) start = 1;
@@ -497,5 +497,4 @@
 		if (allele.contains_undefined()) missing += 1;
 	}
 	return missing;
->>>>>>> 2e67ea84
 }