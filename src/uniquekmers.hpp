--- conflicted
+++ resolved
@@ -59,13 +59,9 @@
 	size_t current_index;
 	std::vector<unsigned short> kmer_to_count;
 	std::map<unsigned char, KmerPath> alleles;
-<<<<<<< HEAD
 	std::map<unsigned short, unsigned char> path_to_allele;
-=======
 	/** keep track of whether an allele is undefined **/
 	std::map<unsigned char, bool> is_undefined;
-	std::map<size_t, unsigned char> path_to_allele;
->>>>>>> 2e67ea84
 	CopyNumberAssignment combine_paths(unsigned char allele_id1, unsigned char allele_id2);
 	unsigned short local_coverage;
 	friend class EmissionProbabilityComputer;
