#include "catch.hpp"
#include "../src/uniquekmers.hpp"
#include "../src/copynumber.hpp"
#include "../src/hmm.hpp"
#include "../src/probabilitycomputer.hpp"
#include "utils.hpp"
#include <vector>
#include <string>

using namespace std;

TEST_CASE("HMM get_genotyping_result", "[HMM get_genotyping_result]") {
	UniqueKmers u1(2000);
	vector<unsigned char> a1 = {0};
	vector<unsigned char> a2 = {1};
	u1.insert_path(0,0);
	u1.insert_path(1,1);
//	u1.insert_kmer(CopyNumber(0.1,0.9,0.1), a1);
//	u1.insert_kmer(CopyNumber(0.1,0.9,0.1), a2);
	u1.insert_kmer(10, a1);
	u1.insert_kmer(10, a2);
	u1.set_coverage(5);

	UniqueKmers u2(3000);
	u2.insert_path(0,0);
	u2.insert_path(1,1);
//	u2.insert_kmer(CopyNumber(0.01,0.01,0.9), a1);
//	u2.insert_kmer(CopyNumber(0.9,0.3,0.1), a2);
	u2.insert_kmer(20, a1);
	u2.insert_kmer(5, a2);
	u2.set_coverage(5);

	ProbabilityTable probs(5, 10, 30, 0.0L);
	probs.modify_probability(5, 10, CopyNumber(0.1,0.9,0.1));
	probs.modify_probability(5, 20, CopyNumber(0.01,0.01,0.9));
	probs.modify_probability(5, 5, CopyNumber(0.9,0.3,0.1));
	vector<UniqueKmers*> unique_kmers = {&u1,&u2};
//	vector<Variant> variants;
//	variants.push_back(Variant("NNN", "NNN", "chr1", 2000, 2003, {"AAT", "ATT"}, {0,1}));
//	variants.push_back(Variant("NNN", "NNN", "chr1", 3000, 3003, {"CCC", "CGC"}, {0,1}));

	// recombination rate leads to recombination probability of 0.1
	HMM hmm (&unique_kmers, &probs, true, true, 446.287102628, false, 0.25);

	// expected likelihoods, as computed by hand
	vector<double> expected_likelihoods = { 0.0509465435, 0.9483202731, 0.0007331832, 0.9678020017, 0.031003181, 0.0011948172 };
	vector<double> computed_likelihoods;
	for (auto result : hmm.get_genotyping_result()) {
		computed_likelihoods.push_back(result.get_genotype_likelihood(0,0));
		computed_likelihoods.push_back(result.get_genotype_likelihood(0,1));
		computed_likelihoods.push_back(result.get_genotype_likelihood(1,1));
		REQUIRE(result.get_nr_unique_kmers() == 2);
		REQUIRE(result.get_allele_kmer_count(0) == 1);
		REQUIRE(result.get_allele_kmer_count(1) == 1);
	}

	REQUIRE( compare_vectors(expected_likelihoods, computed_likelihoods) );
}

TEST_CASE("HMM get_genotyping_result_normalized", "[HMM get_genotyping_result_normalized]") {
	UniqueKmers u1(2000);
	vector<unsigned char> a1 = {0};
	vector<unsigned char> a2 = {1};
	u1.insert_path(0,0);
	u1.insert_path(1,1);
//	u1.insert_kmer(CopyNumber(0.1,0.9,0.1,0.0), a1);
//	u1.insert_kmer(CopyNumber(0.1,0.9,0.1,0.0), a2);
	u1.insert_kmer(10, a1);
	u1.insert_kmer(10, a2);

	UniqueKmers u2(3000);
	u2.insert_path(0,0);
	u2.insert_path(1,1);
//	u2.insert_kmer(CopyNumber(0.01,0.01,0.9,0.0), a1);
//	u2.insert_kmer(CopyNumber(0.9,0.3,0.1,0.0), a2);
	u2.insert_kmer(20, a1);
	u2.insert_kmer(1, a2);
	
	ProbabilityTable probs (0, 5, 30, 0.0L);
	probs.modify_probability(0, 10, CopyNumber(0.1,0.9,0.1,0.0));
	probs.modify_probability(0, 20, CopyNumber(0.01,0.01,0.9,0.0));
	probs.modify_probability(0, 1, CopyNumber(0.9,0.3,0.1,0.0));

	vector<UniqueKmers*> unique_kmers = {&u1,&u2};
//	vector<Variant> variants;
//	variants.push_back(Variant("NNN", "NNN", "chr1", 2000, 2003, {"AAT", "ATT"}, {0,1}));
//	variants.push_back(Variant("NNN", "NNN", "chr1", 3000, 3003, {"CCC", "CGC"}, {0,1}));

	// recombination rate leads to recombination probability of 0.1
	HMM hmm (&unique_kmers, &probs, true, true, 446.287102628, false, 0.25);
	
	// expected likelihoods, as computed by hand
	vector<double> expected_likelihoods = { 0.0509465435, 0.9483202731, 0.0007331832, 0.9678020017, 0.031003181, 0.0011948172 };
	vector<double> computed_likelihoods;
	for (auto result : hmm.get_genotyping_result()) {
		computed_likelihoods.push_back(result.get_genotype_likelihood(0,0));
		computed_likelihoods.push_back(result.get_genotype_likelihood(0,1));
		computed_likelihoods.push_back(result.get_genotype_likelihood(1,1));
		REQUIRE(result.get_nr_unique_kmers() == 2);
		REQUIRE(result.get_allele_kmer_count(0) == 1);
		REQUIRE(result.get_allele_kmer_count(1) == 1);
	}
	REQUIRE( compare_vectors(expected_likelihoods, computed_likelihoods) );
}


<<<<<<< HEAD
=======
TEST_CASE("HMM undefined_alleles1", "[HMM get_undefined_alleles1]") {
	UniqueKmers u1(0,2000);
	vector<unsigned char> a1 = {0};
	vector<unsigned char> a2 = {1};
	u1.insert_empty_allele(0);
	u1.insert_empty_allele(1, true);
	REQUIRE (u1.is_undefined_allele(1));
	u1.insert_path(0,0);
	u1.insert_path(1,1);
	u1.insert_kmer(CopyNumber(0.1,0.9,0.1), a1);
//	u1.insert_kmer(CopyNumber(0.1,0.9,0.1), a2);

	UniqueKmers u2(1,3000);
	u2.insert_path(0,0);
	u2.insert_path(1,1);
	u2.insert_kmer(CopyNumber(0.01,0.01,0.9), a1);
	u2.insert_kmer(CopyNumber(0.9,0.3,0.1), a2);

	vector<UniqueKmers*> unique_kmers = {&u1,&u2};
	// recombination rate leads to recombination probability of 0.1
	// TODO: this currently runs ONLY the genotyping
	HMM hmm (&unique_kmers, true, true, 446.287102628, false, 0.25);

	// expected likelihoods, as computed by hand
	vector<double> expected_likelihoods = { 0.45417761795, 0.52185641164, 0.02396597038, 0.97855858361, 0.01875778106, 0.00268363531};
	vector<double> computed_likelihoods;
	for (auto result : hmm.get_genotyping_result()) {
		computed_likelihoods.push_back(result.get_genotype_likelihood(0,0));
		computed_likelihoods.push_back(result.get_genotype_likelihood(0,1));
		computed_likelihoods.push_back(result.get_genotype_likelihood(1,1));
	}

	REQUIRE( compare_vectors(expected_likelihoods, computed_likelihoods) );

	computed_likelihoods.clear();
	// extract only likelihoods for defined genotypes
	vector<double> expected_specific_likelihoods = {1.0, 0.0, 0.0, 0.97855858361, 0.01875778106, 0.00268363531};
	vector<vector<unsigned char>> defined_alleles = {{1}, {0,1}};
	vector<GenotypingResult> result = hmm.get_genotyping_result();
	for (unsigned int i = 0; i < result.size(); ++i) {
		GenotypingResult final_likelihood = result[i].get_specific_likelihoods(defined_alleles[i]);
		computed_likelihoods.push_back(final_likelihood.get_genotype_likelihood(0,0));
		computed_likelihoods.push_back(final_likelihood.get_genotype_likelihood(0,1));
		computed_likelihoods.push_back(final_likelihood.get_genotype_likelihood(1,1));
	}

	REQUIRE( compare_vectors(expected_specific_likelihoods, computed_likelihoods) );

}

/**
TEST_CASE("HMM undefined_alleles2", "[HMM get_undefined_alleles1]") {
	UniqueKmers u1(0,2000);
	vector<unsigned char> a1 = {0};
	vector<unsigned char> a2 = {1};
	u1.insert_empty_allele(0, true);
	u1.insert_empty_allele(1, true);
	REQUIRE (u1.is_undefined_allele(1));
	u1.insert_path(0,0);
	u1.insert_path(1,1);

	UniqueKmers u2(1,3000);
	u2.insert_path(0,0);
	u2.insert_path(1,1);
	u2.insert_kmer(CopyNumber(0.01,0.01,0.9), a1);
	u2.insert_kmer(CopyNumber(0.9,0.3,0.1), a2);

	vector<UniqueKmers*> unique_kmers = {&u1,&u2};
	// recombination rate leads to recombination probability of 0.1
	// TODO: this currently runs ONLY the genotyping
	HMM hmm (&unique_kmers, true, true, 446.287102628, false, 0.25);

	// expected likelihoods, as computed by hand
	vector<double> expected_likelihoods = {0.80452095074,0.18488115656,0.01059789267,0.99143206854,0.00734394124,0.0012239902};
	vector<double> computed_likelihoods;
	for (auto result : hmm.get_genotyping_result()) {
		computed_likelihoods.push_back(result.get_genotype_likelihood(0,0));
		computed_likelihoods.push_back(result.get_genotype_likelihood(0,1));
		computed_likelihoods.push_back(result.get_genotype_likelihood(1,1));
	}

	REQUIRE( compare_vectors(expected_likelihoods, computed_likelihoods) );

	computed_likelihoods.clear();
	// extract only likelihoods for defined genotypes
	vector<double> expected_specific_likelihoods = {0.0, 0.0, 0.0, 0.99143206854,0.00734394124,0.0012239902};
	vector<vector<unsigned char>> defined_alleles = {{1}, {0,1}};
	vector<GenotypingResult> result = hmm.get_genotyping_result();
	for (unsigned int i = 0; i < result.size(); ++i) {
		GenotypingResult final_likelihood = result[i].get_specific_likelihoods(defined_alleles[i]);
		computed_likelihoods.push_back(final_likelihood.get_genotype_likelihood(0,0));
		computed_likelihoods.push_back(final_likelihood.get_genotype_likelihood(0,1));
		computed_likelihoods.push_back(final_likelihood.get_genotype_likelihood(1,1));
	}

	REQUIRE( compare_vectors(expected_specific_likelihoods, computed_likelihoods) );

} **/

TEST_CASE("HMM only_undefined_alleles", "[HMM only_undefined_alleles]") {
	UniqueKmers u1(0,2000);
	vector<unsigned char> a1 = {0};
	vector<unsigned char> a2 = {1};
	// set both alleles to undefined
	u1.insert_empty_allele(0, true);
	u1.insert_empty_allele(1, true);
	u1.insert_path(0,0);
	u1.insert_path(1,1);
	u1.insert_kmer(CopyNumber(0.1,0.9,0.1), a1);
	u1.insert_kmer(CopyNumber(0.1,0.9,0.1), a2);

	UniqueKmers u2(1,3000);
	// set both alleles to undefined
	u2.insert_empty_allele(0, true);
	u2.insert_empty_allele(1, true);
	u2.insert_path(0,1);
	u2.insert_path(1,0);
	u2.insert_kmer(CopyNumber(0.01,0.01,0.9), a1);
	u2.insert_kmer(CopyNumber(0.9,0.3,0.1), a2);

	vector<UniqueKmers*> unique_kmers = {&u1,&u2};
	// recombination rate leads to recombination probability of 0.1
	// TODO: this currently runs ONLY the genotyping
	HMM hmm (&unique_kmers, true, false, 446.287102628, false, 0.25);

	// expected likelihoods, as computed by hand
	vector<double> expected_likelihoods = { 0.25, 0.5, 0.25, 0.25, 0.5, 0.25};
	vector<double> computed_likelihoods;
	for (auto result : hmm.get_genotyping_result()) {
		computed_likelihoods.push_back(result.get_genotype_likelihood(0,0));
		computed_likelihoods.push_back(result.get_genotype_likelihood(0,1));
		computed_likelihoods.push_back(result.get_genotype_likelihood(1,1));
		REQUIRE(result.get_nr_unique_kmers() == 2);
		REQUIRE(result.get_allele_kmer_count(0) == 1);
		REQUIRE(result.get_allele_kmer_count(1) == 1);
	}

	REQUIRE( compare_vectors(expected_likelihoods, computed_likelihoods) );

	computed_likelihoods.clear();
	// extract only likelihoods for defined genotypes
	vector<double> expected_specific_likelihoods = {0.0, 0.0, 0.0, 0.0, 0.0, 0.0};
	vector<vector<unsigned char>> defined_alleles = {{}, {}};
	vector<GenotypingResult> result = hmm.get_genotyping_result();
	for (unsigned int i = 0; i < result.size(); ++i) {
		GenotypingResult final_likelihood = result[i].get_specific_likelihoods(defined_alleles[i]);
		computed_likelihoods.push_back(final_likelihood.get_genotype_likelihood(0,0));
		computed_likelihoods.push_back(final_likelihood.get_genotype_likelihood(0,1));
		computed_likelihoods.push_back(final_likelihood.get_genotype_likelihood(1,1));
	}

	REQUIRE( compare_vectors(expected_specific_likelihoods, computed_likelihoods) );
}

>>>>>>> 2e67ea84

TEST_CASE("HMM no_alt_allele", "[HMM no_alt_allele]") {
	UniqueKmers u(2000);
	vector<unsigned char> a1 = {0,1};
	vector<unsigned char> a2 = {};
	u.insert_path(0,0);
	u.insert_path(1,0);
	u.insert_path(2,0);

//	u.insert_kmer(CopyNumber(0.1,0.2,0.9), a1);
//	u.insert_kmer(CopyNumber(0.3,0.4,0.1), a2);
	u.insert_kmer(10, a1);
	u.insert_kmer(5, a2);

	ProbabilityTable probs (0,1,11, 0.0L);
	probs.modify_probability(0,10,CopyNumber(0.1,0.2,0.9));
	probs.modify_probability(0,5,CopyNumber(0.3,0.4,0.1));

	vector<UniqueKmers*> unique_kmers = {&u};
//	vector<Variant> variants;
//	variants.push_back(Variant("ATGC", "TGGG", "chr1", 2000, 2003, {"AAT", "ATT"}, {0,0,0}));
	HMM hmm (&unique_kmers, &probs, true, true, 1.26, false, 0.25);
	// since only ref allele is covered by paths, 0/0 should have prob, but in this case, HMM sets likelihoods to uniform.
	REQUIRE(hmm.get_genotyping_result()[0].get_likeliest_genotype() == pair<int,int>(-1,-1));
	REQUIRE(doubles_equal(hmm.get_genotyping_result()[0].get_genotype_likelihood(0,0), 0.0));
	REQUIRE(doubles_equal(hmm.get_genotyping_result()[0].get_genotype_likelihood(0,1), 0.0));
	REQUIRE(doubles_equal(hmm.get_genotyping_result()[0].get_genotype_likelihood(1,1), 0.0));
	REQUIRE(hmm.get_genotyping_result()[0].get_allele_kmer_count(0) == 1);
	REQUIRE(hmm.get_genotyping_result()[0].get_allele_kmer_count(1) == 1);
}



TEST_CASE("HMM no_ref_allele", "[HMM no_ref_allele]") {
	UniqueKmers u (2000);
	vector<unsigned char> a1 = {0,1};
	vector<unsigned char> a2 = {};
	u.insert_path(0,1);
	u.insert_path(1,1);
	u.insert_path(2,1);
//	u.insert_kmer(CopyNumber(0.1,0.2,0.9), a1);
//	u.insert_kmer(CopyNumber(0.3,0.4,0.1), a2);
	u.insert_kmer (20, a1);
	u.insert_kmer (10, a2);

	ProbabilityTable probs(0, 1, 21, 0.0L);
	probs.modify_probability(0, 20, CopyNumber(0.1,0.2,0.9));
	probs.modify_probability(0, 10, CopyNumber(0.3,0.4,0.1));

	vector<UniqueKmers*> unique_kmers = {&u};
//	vector<Variant> variants;
//	variants.push_back(Variant("ATGC", "TGGG", "chr1", 2000, 2003, {"AAT", "ATT"}, {1,1,1}));
	HMM hmm (&unique_kmers, &probs, true, true, 1.26, false, 0.25);
	// since only alt allele is covered by paths, 1/1 should have genotype 1/1
	REQUIRE(doubles_equal(hmm.get_genotyping_result()[0].get_genotype_likelihood(1,1), 1.0));
	REQUIRE(doubles_equal(hmm.get_genotyping_result()[0].get_genotype_likelihood(0,1), 0.0));
	REQUIRE(doubles_equal(hmm.get_genotyping_result()[0].get_genotype_likelihood(0,0), 0.0));
	REQUIRE(hmm.get_genotyping_result()[0].get_allele_kmer_count(0) == 1);
	REQUIRE(hmm.get_genotyping_result()[0].get_allele_kmer_count(1) == 1);
}


TEST_CASE("HMM no_unique_kmers", "[HMM no_unique_kmers]") {
	UniqueKmers u1(2000);
	u1.insert_path(0,0);
	u1.insert_path(1,1);
	u1.insert_empty_allele(0);
	u1.insert_empty_allele(1);

	UniqueKmers u2(3000);
	u2.insert_path(0,0);
	u2.insert_path(1,1);
	u2.insert_empty_allele(0);
	u2.insert_empty_allele(1);

	ProbabilityTable probs;

	vector<UniqueKmers*> unique_kmers = {&u1, &u2};
//	vector<Variant> variants;
//	variants.push_back(Variant("AAA", "TTT", "chr1", 2000, 2003, {"ATA", "AAA"}, {0,1}));
//	variants.push_back(Variant("CCC", "GGG", "chr1", 3000, 3003, {"CTC", "CGC"}, {0,1}));

	// recombination rate leads to recombination probability of 0.1
	HMM hmm (&unique_kmers, &probs, true, true, 446.287102628, false, 0.25);

	// each path combination should be equally likely here
	vector<double> expected_likelihoods = {0.25, 0.5, 0.25, 0.25, 0.5, 0.25};
	vector<double> computed_likelihoods;

	for (auto result : hmm.get_genotyping_result()) {
		computed_likelihoods.push_back(result.get_genotype_likelihood(0,0));
		computed_likelihoods.push_back(result.get_genotype_likelihood(0,1));
		computed_likelihoods.push_back(result.get_genotype_likelihood(1,1));
		REQUIRE(result.get_nr_unique_kmers() == 0);
		REQUIRE(result.get_allele_kmer_count(0) == 0);
		REQUIRE(result.get_allele_kmer_count(1) == 0);
	}

	REQUIRE( compare_vectors(computed_likelihoods, expected_likelihoods) );
}



TEST_CASE("HMM no_unique_kmers2", "[HMM no_unique_kmers2]") {
	UniqueKmers u1(2000);
	u1.insert_path(0,0);
	u1.insert_path(1,0);
	u1.insert_path(2,1);
	u1.insert_empty_allele(0);
	u1.insert_empty_allele(1);
	UniqueKmers u2(3000);
	u2.insert_path(0,0);
	u2.insert_path(1,1);
	u2.insert_path(2,1);
	u2.insert_empty_allele(0);
	u2.insert_empty_allele(1);

	ProbabilityTable probs;

	vector<UniqueKmers*> unique_kmers = {&u1, &u2};
//	vector<Variant> variants;
//	variants.push_back(Variant("AAA", "TTT", "chr1", 2000, 2003, {"ATA", "AAA"}, {0,0,1}));
//	variants.push_back(Variant("CCC", "GGG", "chr1", 3000, 3003, {"CTC", "CGC"}, {0,1,1}));

	// recombination rate leads to recombination probability of 0.1
	HMM hmm (&unique_kmers, &probs, true, true, 1070.02483182, false, 0.25);

	// each path combination should be equally likely here
	vector<double> expected_likelihoods = {4.0/9.0, 4.0/9.0, 1.0/9.0, 1.0/9.0, 4.0/9.0, 4.0/9.0};
	vector<double> computed_likelihoods;

	for (auto result : hmm.get_genotyping_result()) {
		computed_likelihoods.push_back(result.get_genotype_likelihood(0,0));
		computed_likelihoods.push_back(result.get_genotype_likelihood(0,1));
		computed_likelihoods.push_back(result.get_genotype_likelihood(1,1));
		REQUIRE(result.get_nr_unique_kmers() == 0);
		REQUIRE(result.get_allele_kmer_count(0) == 0);
		REQUIRE(result.get_allele_kmer_count(1) == 0);
	}

	REQUIRE( compare_vectors(expected_likelihoods, computed_likelihoods) );
}



TEST_CASE("HMM no_unique_kmers3", "[HMM no_unique_kmers3]") {
	UniqueKmers u1(2000);
	u1.insert_path(0,0);
	u1.insert_path(1,1);
	vector<unsigned char> a1 = {0};
	vector<unsigned char> a2 = {1};
//	u1.insert_kmer(CopyNumber(0.1,0.9,0.1), a1);
//	u1.insert_kmer(CopyNumber(0.1,0.9,0.1), a2);
	u1.insert_kmer(10, a1);
	u1.insert_kmer(10, a2);

	// no unique kmers for second variant
	UniqueKmers u2(3000);
	u2.insert_path(0,0);
	u2.insert_path(1,1);
	u2.insert_empty_allele(0);
	u2.insert_empty_allele(1);

	UniqueKmers u3(4000);
	u3.insert_path(0,0);
	u3.insert_path(1,1);
//	u3.insert_kmer(CopyNumber(0.1,0.9,0.1), a1);
//	u3.insert_kmer(CopyNumber(0.1,0.8,0.1), a2);
	u3.insert_kmer(10, a1);
	u3.insert_kmer(9, a2);

	ProbabilityTable probs (0,1,21,0.0L);
	probs.modify_probability(0, 10, CopyNumber(0.1,0.9,0.1));
	probs.modify_probability(0, 9, CopyNumber(0.1,0.8,0.1));

	vector<UniqueKmers*> unique_kmers = {&u1,&u2,&u3};
//	vector<Variant> variants;
//	variants.push_back(Variant("AAA", "CCC", "chr1", 2000, 2003, {"AGG", "ATG"}, {0,1}));
//	variants.push_back(Variant("GGG", "TCT", "chr1", 3000, 3003, {"TTT", "TGT"}, {0,1}));
//	variants.push_back(Variant("ATT", "TTC", "chr1", 4000, 4003, {"CAT", "CGT"}, {0,1}));

	// recombination rate leads to recombination probability of 0.1
	HMM hmm (&unique_kmers, &probs, true, true, 446.287102628, false, 0.25);
	
	// expected likelihoods, as computed by hand
	vector<double> expected_likelihoods = {0.00264169937, 0.99471660125, 0.00264169937, 0.02552917716, 0.94894164567, 0.02552917716, 0.002961313333, 0.99407737333, 0.002961313333};
	vector<unsigned char> expected_haplotype1 = {0,0,0};
	vector<unsigned char> expected_haplotype2 = {1,1,1};
	vector<vector<unsigned int>> expected_counts = { {1,1}, {0,0}, {1,1} };
	vector<double> computed_likelihoods;
	vector<unsigned char> computed_haplotype1;
	vector<unsigned char> computed_haplotype2;
	unsigned int index = 0;
	for (auto result : hmm.get_genotyping_result()) {
		computed_likelihoods.push_back(result.get_genotype_likelihood(0,0));
		computed_likelihoods.push_back(result.get_genotype_likelihood(0,1));
		computed_likelihoods.push_back(result.get_genotype_likelihood(1,1));
		pair<unsigned char,unsigned char> ht = result.get_haplotype();
		computed_haplotype1.push_back(ht.first);
		computed_haplotype2.push_back(ht.second);
		REQUIRE(result.get_allele_kmer_count(0) == expected_counts[index][0]);
		REQUIRE(result.get_allele_kmer_count(1) == expected_counts[index][1]);
		index += 1;
	}

	REQUIRE( compare_vectors(expected_likelihoods, computed_likelihoods));

	// order of haplotype sequences can be different
	REQUIRE( ( ((expected_haplotype1 == computed_haplotype1) && (expected_haplotype2 == computed_haplotype2)) || ((expected_haplotype1 == computed_haplotype2) && (expected_haplotype2 == computed_haplotype1))) );
}


TEST_CASE("HMM no_unique_kmers_uniform", "[HMM no_unique_kmers_uniorm]") {
	UniqueKmers u1 (2000);
	u1.insert_path(0,0);
	u1.insert_path(1,1);
	u1.insert_path(2,1);
	u1.insert_empty_allele(0);
	u1.insert_empty_allele(1);

	UniqueKmers u2 (3000);
	u2.insert_path(0,0);
	u2.insert_path(1,0);
	u2.insert_path(2,1);
	u2.insert_empty_allele(0);
	u2.insert_empty_allele(1);

	ProbabilityTable probs;

	vector<UniqueKmers*> unique_kmers = {&u1, &u2};
	// switch on uniform transition probabilities
	HMM hmm (&unique_kmers, &probs, true, true, 1.26, true, 0.25);

	vector<double> expected_likelihoods = {1/9.0, 4/9.0, 4/9.0, 4/9.0, 4/9.0, 1/9.0};
	vector<double> computed_likelihoods;
	for (auto result : hmm.get_genotyping_result()) {
		computed_likelihoods.push_back(result.get_genotype_likelihood(0,0));
		computed_likelihoods.push_back(result.get_genotype_likelihood(0,1));
		computed_likelihoods.push_back(result.get_genotype_likelihood(1,1));
		REQUIRE(result.get_nr_unique_kmers() == 0);
	}

	REQUIRE( compare_vectors(expected_likelihoods, computed_likelihoods) );
}



TEST_CASE("HMM only_kmers", "[HMM only_kmers]") {
	// PGGTyper-kmers: insert one ref and one alt path and allow uniform transitions between paths
	UniqueKmers u1 (2000);
	u1.insert_path(0,0);
	u1.insert_path(1,1);
	vector<unsigned char> a1 = {0};
	vector<unsigned char> a2 = {1};
//	u1.insert_kmer(CopyNumber(0.05,0.9,0.05), a1);
//	u1.insert_kmer(CopyNumber(0.1,0.7,0.2), a2);
	u1.insert_kmer(10, a1);
	u1.insert_kmer(12, a2);

	UniqueKmers u2 (3000);
	u2.insert_path(0,0);
	u2.insert_path(1,1);
//	u2.insert_kmer(CopyNumber(0.9,0.07,0.03), a1);
//	u2.insert_kmer(CopyNumber(0.1,0.2,0.7), a2);
	u2.insert_kmer(1, a1);
	u2.insert_kmer(20, a2);

	UniqueKmers u3 (4000);
	u3.insert_path(0,0);
	u3.insert_path(1,1);
//	u3.insert_kmer(CopyNumber(0.6,0.3,0.1), a1);
//	u3.insert_kmer(CopyNumber(0.3,0.4,0.3), a2);
	u3.insert_kmer(5, a1);
	u3.insert_kmer(7, a2);

	ProbabilityTable probs (0,1,21,0.0L);
	probs.modify_probability(0,10,CopyNumber(0.05,0.9,0.05));
	probs.modify_probability(0,12,CopyNumber(0.1,0.7,0.2));
	probs.modify_probability(0,1,CopyNumber(0.9,0.07,0.03));
	probs.modify_probability(0,20,CopyNumber(0.1,0.2,0.7));
	probs.modify_probability(0,5,CopyNumber(0.6,0.3,0.1));
	probs.modify_probability(0,7,CopyNumber(0.3,0.4,0.3));

	vector<UniqueKmers*> unique_kmers = {&u1, &u2, &u3};
	// switch on uniform transition probabilities
	HMM hmm (&unique_kmers, &probs, true, true, 1.26, true, 0.25);

	vector<double> expected_likelihoods = {0.00392156862745098, 0.988235294117647, 0.00784313725490196, 0.0045385779122541605, 0.0423600605143722, 0.9531013615733737, 0.06666666666666667, 0.5333333333333333, 0.39999999999999997};
	vector<double> computed_likelihoods;

	for (auto result : hmm.get_genotyping_result()) {
		computed_likelihoods.push_back(result.get_genotype_likelihood(0,0));
		computed_likelihoods.push_back(result.get_genotype_likelihood(0,1));
		computed_likelihoods.push_back(result.get_genotype_likelihood(1,1));
		REQUIRE(result.get_nr_unique_kmers() == 2);
		REQUIRE(result.get_allele_kmer_count(0) == 1);
		REQUIRE(result.get_allele_kmer_count(1) == 1);
	}

	REQUIRE( compare_vectors(expected_likelihoods, computed_likelihoods) );
}



TEST_CASE("HMM emissions_zero", "[HMM emissions_zero]") {
	UniqueKmers u1 (1000);
	u1.insert_path(0,0);
	u1.insert_path(1,1);
	vector<unsigned char> a1 = {0};
	vector<unsigned char> a2 = {1};
//	u1.insert_kmer(CopyNumber(0.0,1.0,0.0), a1);
//	u1.insert_kmer(CopyNumber(0.0,1.0,0.0), a2);
	u1.insert_kmer(10, a1);
	u1.insert_kmer(10, a2);

	UniqueKmers u2(2000);
	u2.insert_path(0,0);
	u2.insert_path(1,0);
	u2.insert_empty_allele(1);
//	u2.insert_kmer(CopyNumber(1.0,0.0,0.0), a1);
//	u2.insert_kmer(CopyNumber(1.0,0.0,0.0), a1);
	u2.insert_kmer(0, a1);
	u2.insert_kmer(0, a1);

	UniqueKmers u3(3000);
	u3.insert_path(0,0);
	u3.insert_path(1,1);
//	u3.insert_kmer(CopyNumber(0.0,1.0,0.0), a1);
//	u3.insert_kmer(CopyNumber(0.0,1.0,0.0), a2);
	u3.insert_kmer(10, a1);
	u3.insert_kmer(10, a2);

	ProbabilityTable probs (0,1,11,0.0L);
	probs.modify_probability(0, 10, CopyNumber(0.0,1.0,0.0));
	probs.modify_probability(0, 0, CopyNumber(1.0,0.0,0.0));

	vector<UniqueKmers*> unique_kmers = {&u1, &u2, &u3};
	HMM hmm (&unique_kmers, &probs, true, true, 446.287102628, false, 0.25);
	// currently, backward probabilities that all become zero, are not corrected in current column (but stored as uniform for further computations)
	// since all backward probs in first column are zero, likelihoods are zero as well. Backward probs are later set to uniform.
	vector<double> expected_likelihoods = {0.0, 0.0, 0.0, 0.0, 0.0, 0.0, 0.0, 1.0, 0.0};
	vector<double> computed_likelihoods;

	unsigned int index = 0;
	vector<vector<unsigned int>> expected_counts = { {1,1}, {2,0}, {1,1} };

	for (auto result : hmm.get_genotyping_result()) {
		computed_likelihoods.push_back(result.get_genotype_likelihood(0,0));
		computed_likelihoods.push_back(result.get_genotype_likelihood(0,1));
		computed_likelihoods.push_back(result.get_genotype_likelihood(1,1));
		REQUIRE(result.get_nr_unique_kmers() == 2);
		REQUIRE(result.get_allele_kmer_count(0) == expected_counts[index][0]);
		REQUIRE(result.get_allele_kmer_count(1) == expected_counts[index][1]);
		index += 1;
	}

	REQUIRE( compare_vectors(expected_likelihoods, computed_likelihoods) );
}


TEST_CASE("HMM underflow", "[HMM underflow]") {
	UniqueKmers u1 (1000);
	u1.insert_path(0,0);
	u1.insert_path(1,1);
	vector<unsigned char> a1 = {0};
	vector<unsigned char> a2 = {1};
//	u1.insert_kmer(CopyNumber(0.0,1.0,0.0), a1);
//	u1.insert_kmer(CopyNumber(0.0,1.0,0.0), a2);
	u1.insert_kmer(10, a1);
	u1.insert_kmer(10, a2);

	UniqueKmers u2 (2000);
	u2.insert_path(0,0);
	u2.insert_path(1,1);
//	u2.insert_kmer(CopyNumber(0.0,0.0,1.0), a1);
//	u2.insert_kmer(CopyNumber(1.0,0.0,0.0), a2);
	u2.insert_kmer(20, a1);
	u2.insert_kmer(0, a2);

	UniqueKmers u3 (3000);
	u3.insert_path(0,0);
	u3.insert_path(1,1);
//	u3.insert_kmer(CopyNumber(0.0,1.0,0.0), a1);
//	u3.insert_kmer(CopyNumber(0.0,1.0,0.0), a2);
	u3.insert_kmer(10, a1);
	u3.insert_kmer(10, a2);

	ProbabilityTable probs (0,1,21,0.0L);
	probs.modify_probability(0,10,CopyNumber(0.0,1.0,0.0));
	probs.modify_probability(0,20,CopyNumber(0.0,0.0,1.0));
	probs.modify_probability(0,0,CopyNumber(1.0,0.0,0.0));

	vector<UniqueKmers*> unique_kmers = {&u1, &u2, &u3};
	HMM hmm (&unique_kmers, &probs, true, true, 0.0, false, 0.25);
	// currently, backward probabilities that all become zero, are not corrected in current column (but stored as uniform for further computations)
	vector<double> expected_likelihoods = {0.0,0.0,0.0,0.0,1.0,0.0,0.0,1.0,0.0};
	vector<double> computed_likelihoods;

	for (auto result : hmm.get_genotyping_result()) {
		computed_likelihoods.push_back(result.get_genotype_likelihood(0,0));
		computed_likelihoods.push_back(result.get_genotype_likelihood(0,1));
		computed_likelihoods.push_back(result.get_genotype_likelihood(1,1));
		REQUIRE(result.get_nr_unique_kmers() == 2);
		REQUIRE(result.get_allele_kmer_count(0) == 1);
		REQUIRE(result.get_allele_kmer_count(1) == 1);
	}

	REQUIRE( compare_vectors(expected_likelihoods, computed_likelihoods) );
}


TEST_CASE("HMM get_genotyping_result_neutral_kmers", "[HMM get_genotyping_result_with_kmer]") {
	UniqueKmers u1(2000);
	vector<unsigned char> a1 = {0};
	vector<unsigned char> a2 = {1};
	vector<unsigned char> a3 = {0,1};
	u1.insert_path(0,0);
	u1.insert_path(1,1);
//	u1.insert_kmer(CopyNumber(0.1,0.9,0.1), a1);
//	u1.insert_kmer(CopyNumber(0.1,0.9,0.1), a2);
	// these kmers are located on all alleles
//	u1.insert_kmer(CopyNumber(0.05, 0.45, 0.5), a3);
//	u1.insert_kmer(CopyNumber(0.4, 0.5, 0.1), a3);

	u1.insert_kmer(10, a1);
	u1.insert_kmer(10, a2);
	u1.insert_kmer(12, a3);
	u1.insert_kmer(5, a3);

	UniqueKmers u2(3000);
	u2.insert_path(0,0);
	u2.insert_path(1,1);
//	u2.insert_kmer(CopyNumber(0.01,0.01,0.9), a1);
//	u2.insert_kmer(CopyNumber(0.9,0.3,0.1), a2);
//	u2.insert_kmer(CopyNumber(0.01, 0.49, 0.5), a3);
//	u2.insert_kmer(CopyNumber(0.3, 0.4, 0.3), a3);

	u2.insert_kmer(20, a1);
	u2.insert_kmer(1, a2);
	u2.insert_kmer(15, a3);
	u2.insert_kmer(9, a3);

	ProbabilityTable probs (0,1,21,0.0L);
	probs.modify_probability(0,10,CopyNumber(0.1,0.9,0.1));
	probs.modify_probability(0,12,CopyNumber(0.05, 0.45, 0.5));
	probs.modify_probability(0,5,CopyNumber(0.4, 0.5, 0.1));
	probs.modify_probability(0,20,CopyNumber(0.01,0.01,0.9));
	probs.modify_probability(0,1,CopyNumber(0.9,0.3,0.1));
	probs.modify_probability(0,15,CopyNumber(0.01, 0.49, 0.5));
	probs.modify_probability(0,9,CopyNumber(0.3, 0.4, 0.3));

	vector<UniqueKmers*> unique_kmers = {&u1,&u2};
//	vector<Variant> variants;
//	variants.push_back(Variant("NNN", "NNN", "chr1", 2000, 2003, {"AAT", "ATT"}, {0,1}));
//	variants.push_back(Variant("NNN", "NNN", "chr1", 3000, 3003, {"CCC", "CGC"}, {0,1}));

	// recombination rate leads to recombination probability of 0.1
	HMM hmm (&unique_kmers, &probs, true, true, 446.287102628, false, 0.25);

	// expected likelihoods, as computed by hand
	vector<double> expected_likelihoods = { 0.0509465435, 0.9483202731, 0.0007331832, 0.9678020017, 0.031003181, 0.0011948172 };
	vector<double> computed_likelihoods;
	for (auto result : hmm.get_genotyping_result()) {
		computed_likelihoods.push_back(result.get_genotype_likelihood(0,0));
		computed_likelihoods.push_back(result.get_genotype_likelihood(0,1));
		computed_likelihoods.push_back(result.get_genotype_likelihood(1,1));
		REQUIRE(result.get_nr_unique_kmers() == 4);
		REQUIRE(result.get_allele_kmer_count(0) == 3);
		REQUIRE(result.get_allele_kmer_count(1) == 3);
	}

	REQUIRE( compare_vectors(expected_likelihoods, computed_likelihoods) );
}



TEST_CASE("HMM only_paths", "[HMM only_paths]") {
	// want to only consider the following paths. All others should be ignored.
	vector<unsigned short> only_paths = {0,3};
	UniqueKmers u1(2000);
	vector<unsigned char> a1 = {0};
	vector<unsigned char> a2 = {1};
	vector<unsigned char> a3 = {2};
	u1.insert_empty_allele(0);
	u1.insert_empty_allele(1);
	u1.insert_empty_allele(2);
	u1.insert_path(0,0);
	u1.insert_path(1,2);
	u1.insert_path(2,1);
	u1.insert_path(3,1);
//	u1.insert_kmer(CopyNumber(0.1,0.9,0.1), a1);
//	u1.insert_kmer(CopyNumber(0.1,0.9,0.1), a2);
	u1.insert_kmer(10, a1);
	u1.insert_kmer(10, a2);

	UniqueKmers u2(3000);
	u2.insert_empty_allele(0);
	u2.insert_empty_allele(1);
	u2.insert_empty_allele(2);
	u2.insert_path(0,0);
	u2.insert_path(1,0);
	u2.insert_path(2,2);
	u2.insert_path(3,1);
//	u2.insert_kmer(CopyNumber(0.01,0.01,0.9), a1);
//	u2.insert_kmer(CopyNumber(0.9,0.3,0.1), a2);
	u2.insert_kmer(20, a1);
	u2.insert_kmer(1, a2);

	ProbabilityTable probs (0,1,21,0.0L);
	probs.modify_probability(0,10,CopyNumber(0.1,0.9,0.1));
	probs.modify_probability(0,20,CopyNumber(0.01,0.01,0.9));
	probs.modify_probability(0,1,CopyNumber(0.9,0.3,0.1));

	vector<UniqueKmers*> unique_kmers = {&u1,&u2};
//	vector<Variant> variants;
//	variants.push_back(Variant("NNN", "NNN", "chr1", 2000, 2003, {"AAT", "ATT"}, {0,1}));
//	variants.push_back(Variant("NNN", "NNN", "chr1", 3000, 3003, {"CCC", "CGC"}, {0,1}));

	// recombination rate leads to recombination probability of 0.1
	HMM hmm (&unique_kmers, &probs, true, true, 446.287102628, false, 0.25, &only_paths);

	// expected likelihoods, as computed by hand
	vector<double> expected_likelihoods = { 0.0509465435, 0.9483202731, 0.0007331832, 0.9678020017, 0.031003181, 0.0011948172 };
	vector<double> computed_likelihoods;
	for (auto result : hmm.get_genotyping_result()) {
		computed_likelihoods.push_back(result.get_genotype_likelihood(0,0));
		computed_likelihoods.push_back(result.get_genotype_likelihood(0,1));
		computed_likelihoods.push_back(result.get_genotype_likelihood(1,1));
		REQUIRE(result.get_nr_unique_kmers() == 2);
		REQUIRE(result.get_allele_kmer_count(0) == 1);
		REQUIRE(result.get_allele_kmer_count(1) == 1);
		REQUIRE(result.get_allele_kmer_count(2) == 0);
	}

	REQUIRE( compare_vectors(expected_likelihoods, computed_likelihoods) );
}

TEST_CASE("HMM no_only_paths2", "[HMM only_paths2]") {
	vector<unsigned char> a2 = {2};
	UniqueKmers u1(2000);
	u1.insert_path(0,0);
	u1.insert_path(1,1);
	u1.insert_path(2,2);
	u1.insert_empty_allele(0);
	u1.insert_empty_allele(1);
	u1.insert_empty_allele(2);
//	u1.insert_kmer(CopyNumber(0.05, 0.8, 0.15), a2);
	u1.insert_kmer(12, a2);

	UniqueKmers u2(3000);
	u2.insert_path(0,0);
	u2.insert_path(1,1);
	u2.insert_empty_allele(0);
	u2.insert_empty_allele(1);
	u2.insert_empty_allele(2);

//	u2.insert_kmer(CopyNumber(0.05, 0.8, 0.15), a2);
	u2.insert_kmer(12,a2);
	u2.insert_path(2,2);

	ProbabilityTable probs (0,1,13,0.0L);
	probs.modify_probability(0,12,CopyNumber(0.05, 0.8, 0.15));

	vector<UniqueKmers*> unique_kmers = {&u1, &u2};
//	vector<Variant> variants;
//	variants.push_back(Variant("AAA", "TTT", "chr1", 2000, 2003, {"ATA", "AAA"}, {0,1}));
//	variants.push_back(Variant("CCC", "GGG", "chr1", 3000, 3003, {"CTC", "CGC"}, {0,1}));

	// recombination rate leads to recombination probability of 0.1
	vector<unsigned short> only_paths = {0,1};
	HMM hmm (&unique_kmers, &probs, true, true, 446.287102628, false, 0.25, &only_paths);

	// each path combination should be equally likely here
	vector<double> expected_likelihoods = {0.25, 0.5, 0.25, 0.25, 0.5, 0.25};
	vector<double> computed_likelihoods;

	for (auto result : hmm.get_genotyping_result()) {
		computed_likelihoods.push_back(result.get_genotype_likelihood(0,0));
		computed_likelihoods.push_back(result.get_genotype_likelihood(0,1));
		computed_likelihoods.push_back(result.get_genotype_likelihood(1,1));
		REQUIRE(result.get_nr_unique_kmers() == 1);
		REQUIRE(result.get_allele_kmer_count(0) == 0);
		REQUIRE(result.get_allele_kmer_count(1) == 0);
	}

	REQUIRE( compare_vectors(computed_likelihoods, expected_likelihoods) );
}<|MERGE_RESOLUTION|>--- conflicted
+++ resolved
@@ -103,11 +103,8 @@
 	REQUIRE( compare_vectors(expected_likelihoods, computed_likelihoods) );
 }
 
-
-<<<<<<< HEAD
-=======
 TEST_CASE("HMM undefined_alleles1", "[HMM get_undefined_alleles1]") {
-	UniqueKmers u1(0,2000);
+	UniqueKmers u1(2000);
 	vector<unsigned char> a1 = {0};
 	vector<unsigned char> a2 = {1};
 	u1.insert_empty_allele(0);
@@ -115,19 +112,26 @@
 	REQUIRE (u1.is_undefined_allele(1));
 	u1.insert_path(0,0);
 	u1.insert_path(1,1);
-	u1.insert_kmer(CopyNumber(0.1,0.9,0.1), a1);
-//	u1.insert_kmer(CopyNumber(0.1,0.9,0.1), a2);
-
-	UniqueKmers u2(1,3000);
-	u2.insert_path(0,0);
-	u2.insert_path(1,1);
-	u2.insert_kmer(CopyNumber(0.01,0.01,0.9), a1);
-	u2.insert_kmer(CopyNumber(0.9,0.3,0.1), a2);
+//	u1.insert_kmer(CopyNumber(0.1,0.9,0.1), a1);
+	u1.insert_kmer(10, a1);
+
+	UniqueKmers u2(3000);
+	u2.insert_path(0,0);
+	u2.insert_path(1,1);
+//	u2.insert_kmer(CopyNumber(0.01,0.01,0.9), a1);
+//	u2.insert_kmer(CopyNumber(0.9,0.3,0.1), a2);
+	u2.insert_kmer(20, a1);
+	u2.insert_kmer(1, a2);
+
+	ProbabilityTable probs(0,1,21,0.0L);
+	probs.modify_probability(0,10,CopyNumber(0.1,0.9,0.1));
+	probs.modify_probability(0,20,CopyNumber(0.01,0.01,0.9));
+	probs.modify_probability(0,1,CopyNumber(0.9,0.3,0.1));
 
 	vector<UniqueKmers*> unique_kmers = {&u1,&u2};
 	// recombination rate leads to recombination probability of 0.1
 	// TODO: this currently runs ONLY the genotyping
-	HMM hmm (&unique_kmers, true, true, 446.287102628, false, 0.25);
+	HMM hmm (&unique_kmers, &probs, true, true, 446.287102628, false, 0.25);
 
 	// expected likelihoods, as computed by hand
 	vector<double> expected_likelihoods = { 0.45417761795, 0.52185641164, 0.02396597038, 0.97855858361, 0.01875778106, 0.00268363531};
@@ -206,7 +210,7 @@
 } **/
 
 TEST_CASE("HMM only_undefined_alleles", "[HMM only_undefined_alleles]") {
-	UniqueKmers u1(0,2000);
+	UniqueKmers u1(2000);
 	vector<unsigned char> a1 = {0};
 	vector<unsigned char> a2 = {1};
 	// set both alleles to undefined
@@ -214,22 +218,31 @@
 	u1.insert_empty_allele(1, true);
 	u1.insert_path(0,0);
 	u1.insert_path(1,1);
-	u1.insert_kmer(CopyNumber(0.1,0.9,0.1), a1);
-	u1.insert_kmer(CopyNumber(0.1,0.9,0.1), a2);
-
-	UniqueKmers u2(1,3000);
+//	u1.insert_kmer(CopyNumber(0.1,0.9,0.1), a1);
+//	u1.insert_kmer(CopyNumber(0.1,0.9,0.1), a2);
+	u1.insert_kmer(10, a1);
+	u1.insert_kmer(10, a2);
+
+	UniqueKmers u2(3000);
 	// set both alleles to undefined
 	u2.insert_empty_allele(0, true);
 	u2.insert_empty_allele(1, true);
 	u2.insert_path(0,1);
 	u2.insert_path(1,0);
-	u2.insert_kmer(CopyNumber(0.01,0.01,0.9), a1);
-	u2.insert_kmer(CopyNumber(0.9,0.3,0.1), a2);
+//	u2.insert_kmer(CopyNumber(0.01,0.01,0.9), a1);
+//	u2.insert_kmer(CopyNumber(0.9,0.3,0.1), a2);
+	u2.insert_kmer(20, a1);
+	u2.insert_kmer(1, a2);
+
+	ProbabilityTable probs (0,1,21,0.0L);
+	probs.modify_probability(0,10,CopyNumber(0.1,0.9,0.1));
+	probs.modify_probability(0,20,CopyNumber(0.01,0.01,0.9));
+	probs.modify_probability(0,1,CopyNumber(0.9,0.3,0.1));
 
 	vector<UniqueKmers*> unique_kmers = {&u1,&u2};
 	// recombination rate leads to recombination probability of 0.1
 	// TODO: this currently runs ONLY the genotyping
-	HMM hmm (&unique_kmers, true, false, 446.287102628, false, 0.25);
+	HMM hmm (&unique_kmers, &probs, true, false, 446.287102628, false, 0.25);
 
 	// expected likelihoods, as computed by hand
 	vector<double> expected_likelihoods = { 0.25, 0.5, 0.25, 0.25, 0.5, 0.25};
@@ -260,7 +273,6 @@
 	REQUIRE( compare_vectors(expected_specific_likelihoods, computed_likelihoods) );
 }
 
->>>>>>> 2e67ea84
 
 TEST_CASE("HMM no_alt_allele", "[HMM no_alt_allele]") {
 	UniqueKmers u(2000);
