#include "catch.hpp"
#include "../src/variant.hpp"
#include <vector>
#include <string>
#include "utils.hpp"

using namespace std;

TEST_CASE("Variant testcase 1", "[Variant testcase 1]"){
	Variant v1("AAA", "TAC", "chr1", 10, 14, {"ATGC", "ATT"}, {0,1});
	Variant v2("GCT", "CCC", "chr1", 15, 16, {"A", "G"}, {1,0});

	REQUIRE(v1.nr_of_alleles() == 2);
	REQUIRE(v2.nr_of_alleles() == 2);
	REQUIRE(v1.nr_of_paths() == 2);
	REQUIRE(v2.nr_of_paths() == 2);
	REQUIRE(v1.get_allele_string(0) == "ATGC");
	REQUIRE(v2.get_allele_string(1) == "G");

	REQUIRE(v1.allele_on_path(0,0));
	REQUIRE(! v1.allele_on_path(1,0));
	REQUIRE(v2.allele_on_path(1,0));
	REQUIRE(v2.allele_on_path(0,1));

	v1.combine_variants(v2);
	REQUIRE(v1.get_allele_string(0) == "ATGCTA");
	REQUIRE(v1.get_allele_string(1) == "ATGCTG");
	REQUIRE(v1.get_allele_string(2) == "ATTTA");
	REQUIRE(v1.nr_of_alleles() == 3);
	REQUIRE(v1.is_combined());
	
	v1.add_flanking_sequence();
	REQUIRE(v1.get_allele_string(0) == "AAAATGCTACCC");
	REQUIRE(v1.get_allele_string(1) == "AAAATGCTGCCC");
	REQUIRE(v1.get_allele_string(2) == "AAAATTTACCC");

	v1.remove_flanking_sequence();
	REQUIRE(v1.get_allele_string(0) == "ATGCTA");
	REQUIRE(v1.get_allele_string(1) == "ATGCTG");
	REQUIRE(v1.get_allele_string(2) == "ATTTA");
}

TEST_CASE("Variant operator==", "[Variant operator==]") {
	Variant v1("AAA", "TAC", "chr1", 10, 13, {"ATG", "C"}, {0,1});
	Variant v2("GCT", "TTT", "chr1", 10, 13, {"ATG", "C"}, {0,1});

	// different flanks
	REQUIRE(!(v1 == v2));
	REQUIRE(v1 != v2);

	Variant v3("AAA", "TAC", "chr1", 10, 13, {"ATG", "CG"}, {0,1});
	// different alleles
	REQUIRE(!(v1 == v3));
	REQUIRE(v1 != v3);

	Variant v4("AAA", "TAC", "chr2", 10, 13, {"ATG", "CG"}, {0,1});
	// different chromosome
	REQUIRE(!(v1 == v4));
	REQUIRE(v1 != v4);

	Variant v5("AAA", "TAC", "chr2", 10, 12, {"AT", "CG"}, {0,1});
	// different positions
	REQUIRE(!(v4 == v5));
	REQUIRE(v4 != v5);

	Variant v6("AAA", "TAC", "chr1", 10, 13, {"ATG", "C"}, {1,0});
	// different paths
	REQUIRE(!(v2 == v6));
	REQUIRE(v2 != v6);

	Variant v7("AAA", "TAC", "chr1", 10, 13, {"ATG", "C"}, {0,1});
	REQUIRE( v1 == v7);
	REQUIRE(! (v1 != v7));

	v7.add_flanking_sequence();
	// flanks added
	REQUIRE(! (v1 == v7));
	REQUIRE(v1 != v7);
}


TEST_CASE("Variant invalid1", "[Variant invalid1]"){
	// flanking sequences of different sizes are not allowed
	CHECK_THROWS(Variant ("AAA", "TTAA", "chr1", 10, 14, {"ATGC", "ATT"}, {0,1}));
	// end position does not match reference allele's length
	CHECK_THROWS(Variant ("AAA", "TAA", "chr1", 10, 11, {"ATGC", "ATT"}, {0,1}));
	// path allele index does not match number of alleles
	CHECK_THROWS(Variant ("AAA", "TAA", "chr1", 10, 11, {"ATGC", "ATT"}, {0,2}));
	// start position larger than end position
	CHECK_THROWS(Variant ("AAA", "TAA", "chr1", 14, 10, {"ATGC", "ATT"}, {0,1}));
}


TEST_CASE("Variant combine_variants_invalid", "[Variant combine_variants_invalid]"){
	Variant v1("AAA", "TAC", "chr1", 10, 14, {"ATGC", "ATT"}, {0,1});
	Variant v2("TGCT", "CCCC", "chr1", 15, 16, {"A", "G"}, {1,0});
	// flanking sequences of different size
	CHECK_THROWS(v1.combine_variants(v2));
	REQUIRE(!v1.is_combined());
	Variant v3("CCC", "TTT", "chr2", 17, 18, {"A","G"}, {1,0});
	// variants too far apart
	CHECK_THROWS(v2.combine_variants(v3));
	REQUIRE(!v2.is_combined());
}

TEST_CASE("Variant combine_variants", "[Variant combine_variants]") {
	Variant v1 ("ATGA", "CTGA", "chr2", 4, 5, {"A", "T"}, {0,0,1,1});
	Variant v2 ("AACT", "ACTG", "chr2", 7, 10, {"GAG", "ACC"}, {0,0,1,1});
	Variant v3 ("GACT", "GGAA", "chr2", 13, 14, {"G", "GTC"}, {0,0,1,0});

	v1.combine_variants(v2);
	v1.combine_variants(v3);

	REQUIRE(v1.nr_of_alleles() == 3);
	REQUIRE(v1.nr_of_paths() == 4);
	REQUIRE(v1.get_allele_string(0) == "ACTGAGACTG");
	REQUIRE(v1.get_allele_string(1) == "TCTACCACTG");
	REQUIRE(v1.get_allele_string(2) == "TCTACCACTGTC");
	REQUIRE(v1.get_chromosome() == "chr2");
	REQUIRE(v1.get_start_position() == 4);
	REQUIRE(v1.get_end_position() == 14);
	REQUIRE(v1.get_allele_on_path(0) == 0);
	REQUIRE(v1.get_allele_on_path(1) == 0);
	REQUIRE(v1.get_allele_on_path(2) == 2);
	REQUIRE(v1.get_allele_on_path(3) == 1);
}

TEST_CASE("Variant separate_variants", "[Variant separate_variants]") {
	Variant v1("AAA", "TAC", "chr1", 10, 14, {"ATGC", "ATT"}, {0,0,1});
	Variant v2("GCT", "CCC", "chr1", 15, 16, {"A", "G"}, {0,1,0});
	Variant v3("ACC", "GGC", "chr1", 18, 19, {"C", "CTA"}, {0,1,1});
	Variant v4("AAA", "TAC", "chr1", 10, 14, {"ATGC", "ATT"}, {0,0,1});

	// combine and sepatate 2 variants
	v1.combine_variants(v2);
	vector<Variant> single_variants;
	v1.separate_variants(&single_variants);
	REQUIRE(single_variants.size() == 2);
	REQUIRE(single_variants[0] == v4);
	REQUIRE(single_variants[1] == v2);

	// combine and separate 3 variants
	v1.combine_variants(v3);
	single_variants.clear();
	v1.separate_variants(&single_variants);
	REQUIRE(single_variants.size() == 3);
	REQUIRE(single_variants[0] == v4);
	REQUIRE(single_variants[1] == v2);
	REQUIRE(single_variants[2] == v3);

	// add flanking sequences and then separate
	v1.add_flanking_sequence();
	single_variants.clear();
	v1.separate_variants(&single_variants);
	REQUIRE(single_variants.size() == 3);
	REQUIRE(single_variants[0] == v4);
	REQUIRE(single_variants[1] == v2);
	REQUIRE(single_variants[2] == v3);

	// separate single variant
	single_variants.clear();
	v4.separate_variants(&single_variants);
	REQUIRE(single_variants.size() == 1);
	REQUIRE(single_variants[0] == v4);
}

TEST_CASE("Variant separate_variants_likelihoods", "Variant separate_variants_likelihoods") {
	Variant v1 ("ATGA", "CTGA", "chr2", 4, 5, {"A", "T"}, {0,0,1,1});
	Variant v2 ("AACT", "ACTG", "chr2", 7, 10, {"GAG", "ACC"}, {0,0,1,1});
	Variant v3 ("GACT", "GGAA", "chr2", 13, 14, {"G", "GTC"}, {0,0,1,0});
	Variant v4 ("ATGA", "CTGA", "chr2", 4, 5, {"A", "T"}, {0,0,1,1});

	GenotypingResult g;
	g.add_to_likelihood(0,0,0.05);
	g.add_to_likelihood(0,1,0.05);
	g.add_to_likelihood(1,1,0.0);
	g.add_to_likelihood(0,2,0.3);
	g.add_to_likelihood(1,2,0.5);
	g.add_to_likelihood(2,2,0.1);
	g.add_first_haplotype_allele(0);
	g.add_second_haplotype_allele(2);
	g.set_nr_unique_kmers(5);
	// unique kmers per allele
	map<unsigned char, int> counts = { {0,3}, {1,9}, {2,2} };
	g.set_allele_kmer_counts(counts);

	v1.combine_variants(v2);
	v1.combine_variants(v3);
	vector<Variant> single_variants;
	vector<GenotypingResult> single_genotypes;
	v1.separate_variants(&single_variants, &g, &single_genotypes);
	REQUIRE(single_variants.size() == 3);
	REQUIRE(single_variants[0] == v4);
	REQUIRE(single_variants[1] == v2);
	REQUIRE(single_variants[2] == v3);
	REQUIRE(single_genotypes.size() == 3);

	// expected genotype likelihoods
	vector<vector<double>> expected = { {0.05,0.35,0.6}, {0.05,0.35,0.6}, {0.1,0.8,0.1} };
	pair<unsigned char,unsigned char> expected_haplotype = make_pair(0,1);

	// computed genotype likelihoods
	for (size_t i = 0; i < 3; ++i) {
		vector<long double> computed = single_genotypes[i].get_all_likelihoods(2);
		REQUIRE(computed.size() == expected[i].size());
		for (size_t j = 0; j < expected[i].size(); ++j) {
			REQUIRE(doubles_equal(computed[j], expected[i][j]));
		}
		// here, all haplotypes should be 0|1
		REQUIRE(single_genotypes[i].get_haplotype() == expected_haplotype);
		REQUIRE(single_genotypes[i].get_nr_unique_kmers() == 5);
	}

	vector<vector<unsigned int>> expected_counts = { {3,11}, {3,11}, {12,2} };
	vector<vector<string>> expected_alleles = { {"A", "T"}, {"GAG", "ACC"}, {"G", "GTC"} };
	for (size_t i = 0; i < 3; ++i) {
		REQUIRE(single_genotypes[i].get_allele_kmer_count(0) == expected_counts[i][0]);
		REQUIRE(single_genotypes[i].get_allele_kmer_count(1) == expected_counts[i][1]);
		REQUIRE(single_variants[i].get_allele_string(0) == expected_alleles[i][0]);
		REQUIRE(single_variants[i].get_allele_string(1) == expected_alleles[i][1]);
	}
	
}

TEST_CASE("Variant separate_variants_single", "[Variants separate_variants_single]") {
	Variant v ("ATGA", "CTGA", "chr2", 4, 5, {"A", "T"}, {0,0,1,1});
	GenotypingResult g;
	g.add_to_likelihood(0,0,0.1);
	g.add_to_likelihood(0,1,0.7);
	g.add_to_likelihood(1,1,0.2);
	g.set_nr_unique_kmers(10);
	map<unsigned char, int> counts = { {0, 10}, {1, 20} };
	g.set_allele_kmer_counts(counts);

	// separate single variant
	vector<Variant> single_variants;
	vector<GenotypingResult> single_genotypes;
	v.separate_variants(&single_variants, &g, &single_genotypes);

	REQUIRE(single_variants.size() == 1);
	REQUIRE(single_genotypes.size() == 1);
	REQUIRE(doubles_equal(single_genotypes[0].get_genotype_likelihood(0,0), 0.1));
	REQUIRE(doubles_equal(single_genotypes[0].get_genotype_likelihood(0,1), 0.7));
	REQUIRE(doubles_equal(single_genotypes[0].get_genotype_likelihood(1,1), 0.2));
	REQUIRE(single_variants[0] == v);
	REQUIRE(single_genotypes[0].get_allele_kmer_count(0) == 10);
	REQUIRE(single_genotypes[0].get_allele_kmer_count(1) == 20);

	// same with flanks added
	v.add_flanking_sequence();
	single_variants.clear();
	single_genotypes.clear();
	v.separate_variants(&single_variants, &g, &single_genotypes);

	REQUIRE(single_variants.size() == 1);
	REQUIRE(single_genotypes.size() == 1);
	REQUIRE(doubles_equal(single_genotypes[0].get_genotype_likelihood(0,0), 0.1));
	REQUIRE(doubles_equal(single_genotypes[0].get_genotype_likelihood(0,1), 0.7));
	REQUIRE(doubles_equal(single_genotypes[0].get_genotype_likelihood(1,1), 0.2));
	v.remove_flanking_sequence();
	REQUIRE(single_variants[0] == v);
	REQUIRE(single_genotypes[0].get_nr_unique_kmers() == 10);
	REQUIRE(single_genotypes[0].get_allele_kmer_count(0) == 10);
	REQUIRE(single_genotypes[0].get_allele_kmer_count(1) == 20);
}

TEST_CASE("Variant separate_variants_single2", "[Variants separate_variants_single]") {
	Variant v ("ATGA", "CTGA", "chr2", 4, 5, {"A", "T"}, {1,1});
	GenotypingResult g;
	g.add_to_likelihood(0,0,0.1);
	g.add_to_likelihood(0,1,0.7);
	g.add_to_likelihood(1,1,0.2);
	g.set_nr_unique_kmers(90);
	map<unsigned char, int> counts = { {0, 2}, {1, 4} };
	g.set_allele_kmer_counts(counts);

	// separate single variant
	vector<Variant> single_variants;
	vector<GenotypingResult> single_genotypes;
	v.separate_variants(&single_variants, &g, &single_genotypes);

	REQUIRE(single_variants.size() == 1);
	REQUIRE(single_genotypes.size() == 1);
	REQUIRE(single_variants[0] == v);
	REQUIRE(single_genotypes[0].get_nr_unique_kmers() == 90);
	// allele 0 is not covered thus the kmer count should be -1
	REQUIRE(single_genotypes[0].get_allele_kmer_count(0) == -1);
	REQUIRE(single_genotypes[0].get_allele_kmer_count(1) == 4);

	// same with flanks added
	v.add_flanking_sequence();
	single_variants.clear();
	single_genotypes.clear();
	v.separate_variants(&single_variants, &g, &single_genotypes);

	REQUIRE(single_variants.size() == 1);
	REQUIRE(single_genotypes.size() == 1);
	v.remove_flanking_sequence();
	REQUIRE(single_variants[0] == v);
	REQUIRE(single_genotypes[0].get_nr_unique_kmers() == 90);
	// allele 0 is not covered thus the kmer count should be -1
	REQUIRE(single_genotypes[0].get_allele_kmer_count(0) == -1);
	REQUIRE(single_genotypes[0].get_allele_kmer_count(1) == 4);
}

TEST_CASE("Variant separate_variants_single3", "[Variants separate_variants_single2]") {
	Variant v ("AAAAAAAAAAAGCCTTTTAACTACTGAAAG", "AAAAAAAAAAAAAAGCACAAGGAAGAAATT", "chr16", 45143, 45144, {"T", "TA"}, {0,0,1,0,0,0,0,0,0,0});
	vector<Variant> single_variants;
	v.add_flanking_sequence();
	v.separate_variants(&single_variants);
	REQUIRE(single_variants.size() == 1);
	v.remove_flanking_sequence();
	REQUIRE(single_variants[0] == v);
}

TEST_CASE("Variant uncovered_alleles", "[Variant uncovered_alleles]") {
	Variant v1("AAA", "TCA", "chr1", 4, 5, {"A", "T", "G"}, {0,0});
	Variant v2("AAT", "AAG", "chr1", 6, 7, {"C", "T"}, {0,0});
	Variant v3("CAA", "CCC", "chr1", 9, 10, {"G", "A"}, {0,0});
	Variant v4("AAA", "TCA", "chr1", 4, 5, {"A", "T", "G"}, {0,0});

	REQUIRE(v1.nr_of_alleles() == 3);
	REQUIRE(v2.nr_of_alleles() == 2);
	REQUIRE(v3.nr_of_alleles() == 2);

	// combine variants
	v1.combine_variants(v2);
	v1.combine_variants(v3);
	REQUIRE(v1.nr_of_alleles() == 1);
	REQUIRE(v1.get_allele_string(0) == "ATCAAG");

	// separate variants
	vector<Variant> single_vars;
	v1.separate_variants(&single_vars);

	REQUIRE(single_vars.size() == 3);
	REQUIRE(single_vars[0].nr_of_alleles() == 3);
	REQUIRE(single_vars[1].nr_of_alleles() == 2);
	REQUIRE(single_vars[2].nr_of_alleles() == 2);

	REQUIRE(single_vars[0] == v4);
	REQUIRE(single_vars[1] == v2);
	REQUIRE(single_vars[2] == v3);
}

TEST_CASE("Variant uncovered_single", "[Variant uncovered_single]") {
	Variant v1("AAA", "TTT", "chr1", 5, 6, {"A", "G", "T"}, {0,0,1,0});
	Variant v2("AAA", "TTT", "chr1", 5, 6, {"A", "G", "T"}, {0,0,1,0});
	vector<Variant> single_vars;
	v1.separate_variants(&single_vars);
	REQUIRE(single_vars[0] == v2);
}

TEST_CASE("Variant nr_missing_alleles", "[Variant nr_missing_alleles]") {
	Variant v1("AAA", "TTT", "chr1", 5, 6, {"A", "GNN", "T"}, {0,1,1,2});
	REQUIRE(v1.nr_missing_alleles() == 2);

	Variant v2("AAAN", "TTTN", "chr1", 5, 6, {"A", "G", "T"}, {0,0,1,0});
	REQUIRE(v2.nr_missing_alleles() == 0);
	v2.add_flanking_sequence();
	REQUIRE(v2.nr_missing_alleles() == 4);
}

TEST_CASE("Variant combine_combined", "[Variant combine_combined]") {
	Variant v1("AAA", "TCA", "chr1", 4, 5, {"A", "T", "G"}, {0,0});
	Variant v2("AAT", "AAG", "chr1", 6, 7, {"C", "T"}, {0,1});
	Variant v3("CAA", "CCC", "chr1", 9, 10, {"G", "A"}, {0,0});
	Variant v4("AAA", "TCA", "chr1", 4, 5, {"A", "T", "G"}, {0,0});
	Variant v5("AAT", "AAG", "chr1", 6, 7, {"C", "T"}, {0,1});

	// combine v2 and v3 first
	v2.combine_variants(v3);
	// combine_variants it with v1
	v1.combine_variants(v2);

	REQUIRE(v1.nr_of_alleles() == 2);
	REQUIRE(v1.get_allele_string(0) == "ATCAAG");
	REQUIRE(v1.get_allele_string(1) == "ATTAAG");

	// separate variants again
	vector<Variant> single_vars;
	v1.separate_variants(&single_vars);
	REQUIRE(single_vars.size() == 3);
	REQUIRE(single_vars[0] == v4);
	REQUIRE(single_vars[1] == v5);
	REQUIRE(single_vars[2] == v3);
}

TEST_CASE("Variant combine_combined2", "[Variant combine_combined]") {
	Variant v1 ("AAA", "TGC", "chr1", 4, 5, {"A", "G"}, {0,0,0,0,0,0,1,0,0,0});
	Variant v2 ("AAT", "CCG", "chr1", 6, 7, {"G", "C"},  {0,0,0,0,0,0,1,0,0,0});
	Variant v3 ("GCC", "GGG", "chr1", 9, 10, {"G", "C"}, {0,0,0,0,0,0,0,1,0,0});
	Variant v4 ("AAA", "TGC", "chr1", 4, 5, {"A", "G"}, {0,0,0,0,0,0,1,0,0,0});

	v1.combine_variants(v2);
	v1.combine_variants(v3);

	REQUIRE(v1.nr_of_alleles() == 3);
	REQUIRE(v1.get_allele_string(0) == "ATGCCG");
	REQUIRE(v1.get_allele_string(1) == "ATGCCC");
	REQUIRE(v1.get_allele_string(2) == "GTCCCG");

	GenotypingResult g;
	g.add_to_likelihood(0,0,0.9);
	g.add_to_likelihood(0,1,0.05);
	g.add_to_likelihood(0,2,0.05);
	g.add_first_haplotype_allele(0);
	g.add_second_haplotype_allele(2);
	map<unsigned char, int> counts = { {0, 10}, {1, 2}, {2, 4} };
	g.set_allele_kmer_counts(counts);

	vector<Variant> single_vars;
	vector<GenotypingResult> single_genotypes;
	v1.separate_variants(&single_vars, &g, &single_genotypes);
	REQUIRE(single_vars.size() == 3);
	REQUIRE(single_vars[0] == v4);
	REQUIRE(single_vars[1] == v2);
	REQUIRE(single_vars[2] == v3);

	REQUIRE(single_genotypes.size() == 3);
	REQUIRE(doubles_equal(single_genotypes[0].get_genotype_likelihood(0,0), 0.95));
	REQUIRE(doubles_equal(single_genotypes[0].get_genotype_likelihood(0,1), 0.05));
	REQUIRE(doubles_equal(single_genotypes[0].get_genotype_likelihood(1,1), 0.0));

	REQUIRE(single_genotypes[0].get_haplotype() == pair<unsigned char,unsigned char>(0,1));
	REQUIRE(single_genotypes[1].get_haplotype() == pair<unsigned char,unsigned char>(0,1));
	REQUIRE(single_genotypes[2].get_haplotype() == pair<unsigned char,unsigned char>(0,0));

	vector<vector<unsigned int>> expected_counts = { {12,4}, {12,4}, {14,2} };
	for (size_t i = 0; i < 3; ++i) {
		REQUIRE(single_genotypes[i].get_allele_kmer_count(0) == expected_counts[i][0]);
		REQUIRE(single_genotypes[i].get_allele_kmer_count(1) == expected_counts[i][1]);
	}
}

TEST_CASE("Variant get_paths_of_allele", "[Variant get_paths_of_allele]") {
	Variant v1("AAA", "TTA", "chr1", 10, 14, {"ATGC", "ATT", "TT"}, {0,1,2});
	vector<size_t> result;
	v1.get_paths_of_allele(0, result);
	REQUIRE(result == vector<size_t>({0}));
	result.clear();
	v1.get_paths_of_allele(1, result);
	REQUIRE(result == vector<size_t>({1}));
	result.clear();
	v1.get_paths_of_allele(2, result);
	REQUIRE(result == vector<size_t>({2}));
	result.clear();

	Variant v2("AAA", "TTA", "chr1", 10, 14, {"ATGC", "ATT"}, {0,1,0,1,1});
	v2.get_paths_of_allele(0, result);
	REQUIRE(result == vector<size_t>({0,2}));
	result.clear();
	v2.get_paths_of_allele(1, result);
	REQUIRE(result == vector<size_t>({1,3,4}));
}

TEST_CASE("Variant allele_frequency", "Variant allele_frequency") {
	Variant v1("AAA", "TTA", "chr1", 10, 14, {"ATGC", "ATT", "TT"}, {0,1,2});
	REQUIRE ( doubles_equal(v1.allele_frequency(0), 1.0/3.0) );
	REQUIRE ( doubles_equal(v1.allele_frequency(1), 1.0/3.0) );
	REQUIRE ( doubles_equal(v1.allele_frequency(2), 1.0/3.0) );
	REQUIRE ( doubles_equal(v1.allele_frequency(0, true), 0.0) );
	REQUIRE ( doubles_equal(v1.allele_frequency(1, true), 0.5) );
	REQUIRE ( doubles_equal(v1.allele_frequency(2, true), 0.5) );

	Variant v2("AAA", "TGC", "chr1", 4, 5, {"A", "G"}, {0,0,0,0,0,0,1,0,0,0});
	REQUIRE ( doubles_equal(v2.allele_frequency(0), 0.9) );
	REQUIRE ( doubles_equal(v2.allele_frequency(1), 0.1) );
	REQUIRE ( doubles_equal(v2.allele_frequency(0, true), 8.0/9.0) );
	REQUIRE ( doubles_equal(v2.allele_frequency(1, true), 1.0/9.0) );

	Variant v3("AAA", "TGC", "chr1", 4, 5, {"A", "G", "C"}, {0,0,1,0,2,0,1,0,0,0});
	REQUIRE ( doubles_equal(v3.allele_frequency(0), 0.7) );
	REQUIRE ( doubles_equal(v3.allele_frequency(1), 0.2) );
	REQUIRE ( doubles_equal(v3.allele_frequency(2), 0.1) );
	REQUIRE ( doubles_equal(v3.allele_frequency(0, true), 6.0/9.0) );
	REQUIRE ( doubles_equal(v3.allele_frequency(1, true), 2.0/9.0) );
	REQUIRE ( doubles_equal(v3.allele_frequency(2, true), 1.0/9.0) );
}

TEST_CASE("Variant separate_variants_likelihoods_uncovered", "Variant separate_variants_likelihoods_uncovered") {
	Variant v1 ("ATGA", "CTGA", "chr2", 4, 5, {"A", "T"}, {0,1}, "VAR1");
	// second allele is not covered by any path
	Variant v2 ("AACT", "ACTG", "chr2", 7, 8, {"G", "C", "T"}, {0,2}, "VAR2");
	Variant v3 ("ATGA", "CTGA", "chr2", 4, 5, {"A", "T"}, {0,1}, "VAR3");

	GenotypingResult g;
	g.add_to_likelihood(0,0,0.05);
	g.add_to_likelihood(0,1,0.05);
	g.add_to_likelihood(1,1,0.9);
	g.add_first_haplotype_allele(0);
	g.add_second_haplotype_allele(0);
	g.set_nr_unique_kmers(5);
	// unique kmers per allele
	map<unsigned char, int> counts = { {0,3}, {1,9} };
	g.set_allele_kmer_counts(counts);

	v1.combine_variants(v2);
	vector<Variant> single_variants;
	vector<GenotypingResult> single_genotypes;
	REQUIRE(v1.get_id() == "VAR1;VAR2");
	v1.separate_variants(&single_variants, &g, &single_genotypes);
	REQUIRE(single_variants.size() == 2);
	REQUIRE(single_genotypes.size() == 2);

	// expected genotype likelihoods
	// order of alleles changes: uncovered allele has index 2 after separation
	vector<vector<double>> expected = { {0.05,0.05,0.9}, {0.05, 0.05, 0.9, 0.0, 0.0, 0.0}};
	pair<unsigned char,unsigned char> expected_haplotype = make_pair(0,0);
	vector<unsigned int> nr_alleles = {2,3};

	// computed genotype likelihoods
	for (size_t i = 0; i < 2; ++i) {
		vector<long double> computed = single_genotypes[i].get_all_likelihoods(nr_alleles[i]);
		REQUIRE(computed.size() == expected[i].size());
		for (size_t j = 0; j < expected[i].size(); ++j) {
			REQUIRE(doubles_equal(computed[j], expected[i][j]));
		}
		// here, all haplotypes should be 0|0
		REQUIRE(single_genotypes[i].get_haplotype() == expected_haplotype);
		REQUIRE(single_genotypes[i].get_nr_unique_kmers() == 5);
	}

	// uncovered allele should have count -1
	vector<vector<int>> expected_counts = { {3,9}, {3,9,-1} };
	vector<vector<string>> expected_alleles = { {"A", "T"}, {"G", "T", "C"} };

	REQUIRE(single_genotypes[0].get_allele_kmer_count(0) == expected_counts[0][0]);
	REQUIRE(single_genotypes[0].get_allele_kmer_count(1) == expected_counts[0][1]);
	REQUIRE(single_variants[0].get_allele_string(0) == expected_alleles[0][0]);
	REQUIRE(single_variants[0].get_allele_string(1) == expected_alleles[0][1]);

	REQUIRE(single_genotypes[1].get_allele_kmer_count(0) == expected_counts[1][0]);
	REQUIRE(single_genotypes[1].get_allele_kmer_count(1) == expected_counts[1][1]);
	REQUIRE(single_genotypes[1].get_allele_kmer_count(2) == expected_counts[1][2]);
	REQUIRE(single_variants[1].get_allele_string(0) == expected_alleles[1][0]);
	REQUIRE(single_variants[1].get_allele_string(1) == expected_alleles[1][1]);
	REQUIRE(single_variants[1].get_allele_string(2) == expected_alleles[1][2]);
}

TEST_CASE("Variant separate_variants_likelihoods_single_uncovered", "[Variant separate_variants_likelihoods_single_uncovered]") {
	Variant v ("ATGA", "CTGA", "chr1", 7, 8, {"A", "T"}, {1,1});
	GenotypingResult g;
	g.add_to_likelihood(1,1,1.0);
	g.add_first_haplotype_allele(1);
	g.add_second_haplotype_allele(1);
	g.set_nr_unique_kmers(5);
	map<unsigned char, int> counts = { {0,1}, {1,3} };
	g.set_allele_kmer_counts(counts);

	vector<Variant> single_variants;
	vector<GenotypingResult> single_genotypes;
	v.separate_variants(&single_variants, &g, &single_genotypes);
	REQUIRE(single_variants.size() == 1);
	REQUIRE(single_genotypes.size() == 1);
	REQUIRE(doubles_equal(single_genotypes[0].get_genotype_likelihood(1,1), 1.0));
	REQUIRE(single_variants[0].get_allele_string(0) == "A");
	REQUIRE(single_variants[0].get_allele_string(1) == "T");
	// allele 0 is not covered by any path and its kmer count should therefore be -1 
	REQUIRE(single_genotypes[0].get_allele_kmer_count(0) == -1);
	REQUIRE(single_genotypes[0].get_allele_kmer_count(1) == 3);
}

<<<<<<< HEAD
TEST_CASE("Variant get_id", "[Variant get_id]") {
	Variant v1 ("ATGA", "CTGA", "chr2", 4, 5, {"A", "T"}, {0,1}, "VAR1");
	Variant v2 ("AACT", "ACTG", "chr2", 7, 8, {"G", "C", "T"}, {0,2}, "VAR2");

	REQUIRE(v1.get_id() == "VAR1");
	REQUIRE(v2.get_id() == "VAR2");
	v1.combine_variants(v2);

	REQUIRE(v1.get_id() == "VAR1;VAR2");
	vector<Variant> single_variants;
	v1.separate_variants(&single_variants);
	REQUIRE(single_variants.size() == 2);
	REQUIRE(single_variants[0].get_id() == "VAR1");
	REQUIRE(single_variants[1].get_id() == "VAR2");
}

TEST_CASE("Variant get_id2", "[Variant get_id2]") {
	Variant v1 ("AAA", "TGC", "chr1", 4, 5, {"A", "G"}, {0,0,0,0,0,0,1,0,0,0}, "VAR1");
	Variant v2 ("AAT", "CCG", "chr1", 6, 7, {"G", "C"},  {0,0,0,0,0,0,1,0,0,0}, ".");
	Variant v3 ("GCC", "GGG", "chr1", 9, 10, {"G", "C"}, {0,0,0,0,0,0,0,1,0,0}, "VAR2;VAR3");

	REQUIRE(v1.get_id() == "VAR1");
	REQUIRE(v2.get_id() == ".");
	REQUIRE(v3.get_id() == "VAR2;VAR3");
	v1.combine_variants(v2);
	v1.combine_variants(v3);

	REQUIRE(v1.get_id() == "VAR1;.;VAR2;VAR3");
	vector<Variant> single_variants;
	v1.separate_variants(&single_variants);
	REQUIRE(single_variants.size() == 3);
	REQUIRE(single_variants[0].get_id() == "VAR1");
	REQUIRE(single_variants[1].get_id() == ".");
	REQUIRE(single_variants[2].get_id() == "VAR2;VAR3");
=======
TEST_CASE("Variant is_undefined_allele", "[Variant is_undefined_allele]"){
	Variant v1("AAN", "TAC", "chr1", 10, 14, {"ATGC", "ATT"}, {0,1});

	REQUIRE(!v1.is_undefined_allele(0));
	REQUIRE(!v1.is_undefined_allele(1));

	v1.add_flanking_sequence();
	REQUIRE(!v1.is_undefined_allele(0));
	REQUIRE(!v1.is_undefined_allele(1));

	Variant v2("GCT", "CCC", "chr1", 15, 17, {"AN", "G"}, {1,0});
	REQUIRE(v2.is_undefined_allele(0));
	REQUIRE(!v2.is_undefined_allele(1));

	v2.add_flanking_sequence();
	REQUIRE(v2.is_undefined_allele(0));
	REQUIRE(!v2.is_undefined_allele(1));
}

TEST_CASE("Variant combine_variants_undefined_flanks", "[Variant combine_variants_undefined_flanks]") {
	Variant v1 ("ATGA", "CNGA", "chr2", 4, 5, {"A", "T"}, {0,0,1,1});
	Variant v2 ("AACN", "ACTG", "chr2", 7, 10, {"GAG", "ACC"}, {0,0,1,1});
	Variant v3 ("GACT", "GGAA", "chr2", 13, 14, {"G", "GTC"}, {0,0,1,0});

	v1.combine_variants(v2);
	v1.combine_variants(v3);

	REQUIRE(v1.nr_of_alleles() == 3);
	REQUIRE(v1.nr_of_paths() == 4);
	REQUIRE(v1.get_allele_string(0) == "ACNGAGACTG");
	REQUIRE(v1.get_allele_string(1) == "TCNACCACTG");
	REQUIRE(v1.get_allele_string(2) == "TCNACCACTGTC");
	REQUIRE(v1.get_chromosome() == "chr2");
	REQUIRE(v1.get_start_position() == 4);
	REQUIRE(v1.get_end_position() == 14);
	REQUIRE(v1.get_allele_on_path(0) == 0);
	REQUIRE(v1.get_allele_on_path(1) == 0);
	REQUIRE(v1.get_allele_on_path(2) == 2);
	REQUIRE(v1.get_allele_on_path(3) == 1);

	v1.add_flanking_sequence();
	REQUIRE(!v1.is_undefined_allele(0));
	REQUIRE(!v1.is_undefined_allele(1));
	REQUIRE(!v1.is_undefined_allele(2));

	v1.remove_flanking_sequence();
	REQUIRE(!v1.is_undefined_allele(0));
	REQUIRE(!v1.is_undefined_allele(1));
	REQUIRE(!v1.is_undefined_allele(2));

	v1.add_flanking_sequence();
	vector<Variant> single_variants;
	v1.separate_variants(&single_variants);

	for (auto v : single_variants) {
		REQUIRE(!v.is_undefined_allele(0));
		REQUIRE(!v.is_undefined_allele(1));
	}
}

TEST_CASE("Variant combine_variants_undefined_alleles", "[Variant combine_variants_undefined_flanks]") {
	Variant v1 ("ATGA", "CTGA", "chr2", 4, 5, {"A", "T"}, {0,0,1,1});
	Variant v2 ("AACT", "ACTG", "chr2", 7, 10, {"GNG", "ACC"}, {0,0,1,1});

	v1.combine_variants(v2);
	REQUIRE(v1.nr_of_alleles() == 2);
	REQUIRE(v1.get_allele_string(0) == "ACTGNG");
	REQUIRE(v1.get_allele_string(1) == "TCTACC");

	REQUIRE(v1.is_undefined_allele(0));
	REQUIRE(!v1.is_undefined_allele(1));

	v1.add_flanking_sequence();
	vector<Variant> single_variants;
	v1.separate_variants(&single_variants);
	REQUIRE(single_variants.size() == 2);
	REQUIRE(!single_variants[0].is_undefined_allele(0));
	REQUIRE(!single_variants[0].is_undefined_allele(1));
	REQUIRE(single_variants[1].is_undefined_allele(0));
	REQUIRE(!single_variants[1].is_undefined_allele(1));
>>>>>>> 2e67ea84
}<|MERGE_RESOLUTION|>--- conflicted
+++ resolved
@@ -561,7 +561,6 @@
 	REQUIRE(single_genotypes[0].get_allele_kmer_count(1) == 3);
 }
 
-<<<<<<< HEAD
 TEST_CASE("Variant get_id", "[Variant get_id]") {
 	Variant v1 ("ATGA", "CTGA", "chr2", 4, 5, {"A", "T"}, {0,1}, "VAR1");
 	Variant v2 ("AACT", "ACTG", "chr2", 7, 8, {"G", "C", "T"}, {0,2}, "VAR2");
@@ -596,7 +595,8 @@
 	REQUIRE(single_variants[0].get_id() == "VAR1");
 	REQUIRE(single_variants[1].get_id() == ".");
 	REQUIRE(single_variants[2].get_id() == "VAR2;VAR3");
-=======
+}
+
 TEST_CASE("Variant is_undefined_allele", "[Variant is_undefined_allele]"){
 	Variant v1("AAN", "TAC", "chr1", 10, 14, {"ATGC", "ATT"}, {0,1});
 
@@ -677,5 +677,4 @@
 	REQUIRE(!single_variants[0].is_undefined_allele(1));
 	REQUIRE(single_variants[1].is_undefined_allele(0));
 	REQUIRE(!single_variants[1].is_undefined_allele(1));
->>>>>>> 2e67ea84
 }